-module(ered_SUITE).

-include("ered_test_utils.hrl").

-compile([export_all, nowarn_export_all]).

all() ->
    [
     t_command,
     t_command_async,
     t_command_all,
     t_command_client,
     t_command_pipeline,
     t_cluster_crash,
     t_client_crash,
     t_client_killed,
     t_scan_delete_keys,
     t_hard_failover,
     t_manual_failover,
     t_manual_failover_then_old_master_down,
     t_blackhole,
     t_blackhole_all_nodes,
     t_connect_timeout,
     t_init_timeout,
     t_empty_slotmap,
     t_empty_initial_slotmap,
     t_split_data,
     t_subscribe,
     t_queue_full,
     t_kill_client,
     t_new_cluster_master,
     t_ask_redirect,
     t_missing_slot,
     t_client_map
    ].

-define(PORTS, [30001, 30002, 30003, 30004, 30005, 30006]).

-define(DEFAULT_SERVER_DOCKER_IMAGE, "valkey/valkey:8.0.1").

-define(CLIENT_OPTS, [{connection_opts, [{connect_timeout, 500}]}]).

init_per_suite(_Config) ->
    stop_containers(), % just in case there is junk from previous runs
    Image = os:getenv("SERVER_DOCKER_IMAGE", ?DEFAULT_SERVER_DOCKER_IMAGE),
    EnableDebugCommand = case Image of
                             "redis:" ++ [N, $. | _] when N >= $1, N < $7 ->
                                 ""; % Option does not exist.
                             _Redis7 ->
                                 " --enable-debug-command yes"
                         end,
    cmd_log([io_lib:format("docker run --name redis-~p -d --net=host"
                           " --restart=on-failure ~s redis-server"
                           "~s"
                           " --cluster-enabled yes --port ~p"
                           " --cluster-node-timeout 2000;",
                           [P, Image, EnableDebugCommand, P])
             || P <- ?PORTS]),

<<<<<<< HEAD
    timer:sleep(2000),
    {ok, _} = application:ensure_all_started(ered, temporary),
    lists:foreach(fun(Port) ->
                          {ok,Pid} = ered_client:connect("127.0.0.1", Port, []),
                          {ok, <<"PONG">>} = ered_client:command(Pid, [<<"ping">>]),
                          ered_client:close(Pid)
                  end, ?PORTS),
=======
    ered_test_utils:wait_for_all_nodes_available(?PORTS, ?CLIENT_OPTS),
>>>>>>> dd254832

    create_cluster(),
    wait_for_consistent_cluster(),
    [].

init_per_testcase(_Testcase, Config) ->
    %% Quick check that cluster is OK; otherwise restart everything.
    case catch ered_test_utils:check_consistent_cluster(?PORTS, ?CLIENT_OPTS) of
        ok ->
            [];
        _ ->
            ct:pal("Re-initialize the cluster"),
            init_per_suite(Config)
    end.

create_cluster() ->
    Image = os:getenv("SERVER_DOCKER_IMAGE", ?DEFAULT_SERVER_DOCKER_IMAGE),
    Hosts = [io_lib:format("127.0.0.1:~p ", [P]) || P <- ?PORTS],
    Cmd = io_lib:format("echo 'yes' | "
                        "docker run --name redis-cluster --rm --net=host -i ~s "
                        "redis-cli --cluster-replicas 1 --cluster create ~s",
                        [Image, Hosts]),
    cmd_log(Cmd).

reset_cluster() ->
    Pids = [begin
                {ok, Pid} = ered_client:connect("127.0.0.1", Port, []),
                Pid
            end || Port <- ?PORTS],
    [{ok, <<"OK">>} = ered_client:command(Pid, [<<"CLUSTER">>, <<"RESET">>]) || Pid <- Pids],
    [{ok, []} = ered_client:command(Pid, [<<"CLUSTER">>, <<"SLOTS">>]) || Pid <- Pids],
    lists:foreach(fun ered_client:close/1, Pids).

%% Wait until cluster is consistent, i.e all nodes have the same single view
%% of the slot map and all cluster nodes are included in the slot map.
wait_for_consistent_cluster() ->
    wait_for_consistent_cluster(?PORTS).

wait_for_consistent_cluster(Ports) ->
<<<<<<< HEAD
    fun Loop(N) ->
            case check_consistent_cluster(Ports) of
                ok ->
                    true;
                {error, _} when N > 0 ->
                    timer:sleep(500),
                    Loop(N-1);
                {error, SlotMaps} ->
                    error({timeout_consistent_cluster, SlotMaps})
            end
    end(20).

check_consistent_cluster(Ports) ->
    SlotMaps = [fun(Port) ->
                        {ok, Pid} = ered_client:connect("127.0.0.1", Port, []),
                        {ok, SlotMap} = ered_client:command(Pid, [<<"CLUSTER">>, <<"SLOTS">>]),
                        ered_client:close(Pid),
                        SlotMap
                end(P) || P <- Ports],
    Consistent = case lists:usort(SlotMaps) of
                     [SlotMap] ->
                         Ports =:= [Port || {_Ip, Port} <- ered_lib:slotmap_all_nodes(SlotMap)];
                     _NotAllIdentical ->
                         false
                 end,
    case Consistent of
        true -> ok;
        false -> {error, SlotMaps}
    end.
=======
    ered_test_utils:wait_for_consistent_cluster(Ports, ?CLIENT_OPTS).
>>>>>>> dd254832

end_per_suite(_Config) ->
    stop_containers().

stop_containers() ->
    %% Stop containers. redis-30007 is used in t_new_cluster_master and
    %% redis-cluster for running redis-cli in create_cluster.
    cmd_log([io_lib:format("docker stop redis-~p; docker rm redis-~p;", [P, P])
             || P <- ?PORTS ++ [30007, cluster]]).


t_command(_) ->
    R = start_cluster(),
    lists:foreach(fun(N) ->
                          {ok, <<"OK">>} = ered:command(R, [<<"SET">>, N, N], N)
                  end,
                  [integer_to_binary(N) || N <- lists:seq(1,100)]),
    no_more_msgs().


t_command_async(_) ->
    R = start_cluster(),
    Pid = self(),
    ReplyFun = fun(Reply) -> Pid ! Reply end,
    ered:command_async(R, [<<"SET">>, <<"hello">>, <<"joe">>], <<"hello">>, ReplyFun),
    ered:command_async(R, [<<"GET">>, <<"hello">>], <<"hello">>, ReplyFun),
    ered:command_async(R, [<<"DEL">>, <<"hello">>], <<"hello">>, ReplyFun),
    receive {ok, <<"OK">>}  -> ok after 1000 -> error(timeout) end,
    receive {ok, <<"joe">>} -> ok after 1000 -> error(timeout) end,
    receive {ok, 1}         -> ok after 1000 -> error(timeout) end,
    no_more_msgs().


t_command_all(_) ->
    R = start_cluster(),
    [{ok, <<"PONG">>}, {ok, <<"PONG">>}, {ok, <<"PONG">>}] = ered:command_all(R, [<<"PING">>]),
    no_more_msgs().


t_command_client(_) ->
    R = start_cluster(),
    lists:foreach(fun(N) ->
                          {ok, <<"OK">>} = ered:command(R, [<<"SET">>, N, N], N)
                  end,
                  [integer_to_binary(N) || N <- lists:seq(1,100)]),
    Keys = lists:foldl(fun(Client, Acc) ->
                               scan_helper(Client, <<"0">>, Acc)
                       end,
                       [],
                       ered:get_clients(R)),
    Match = lists:seq(1,100),
    Match = lists:sort([binary_to_integer(N) || N <- lists:flatten(Keys)]),
    no_more_msgs().


t_command_pipeline(_) ->
    R = start_cluster(),
    Cmds = [[<<"SET">>, <<"{k}1">>, <<"1">>], [<<"SET">>, <<"{k}2">>, <<"2">>]],
    {ok, [<<"OK">>, <<"OK">>]} = ered:command(R, Cmds, <<"k">>),
    no_more_msgs().


t_cluster_crash(_) ->
    R = start_cluster(),
    exit(R, crash),
    ?MSG(#{msg_type := cluster_stopped, reason := crash}),
    no_more_msgs().


t_client_crash(_) ->
    R = start_cluster(),
    Port = get_master_from_key(R, <<"k">>),
    Addr = {"127.0.0.1", Port},
    AddrToPid0 = ered:get_addr_to_client_map(R),
    Pid0 = maps:get(Addr, AddrToPid0),
    monitor(process, Pid0),
    TestPid = self(),
    SleepCommand = [<<"DEBUG">>, <<"SLEEP">>, <<"1">>],
    spawn_link(fun () ->
                       Result = ered:command(R, SleepCommand, <<"k">>),
                       TestPid ! {crashed_command_result, Result}
               end),
    ered:command_async(R, SleepCommand, <<"k">>,
                       fun (Reply) ->
                               TestPid ! {crashed_async_command_result, Reply}
                       end),
    timer:sleep(100),
    exit(Pid0, crash),
    ?MSG({crashed_async_command_result,{error,{client_stopped,crash}}}),
    ?MSG({crashed_command_result,{error,{client_stopped,crash}}}),
    ?MSG(#{addr := {"127.0.0.1", Port}, master := true, msg_type := client_stopped}),
    ?MSG({'DOWN', _Mon, process, Pid0, crash}),
    ?MSG(#{msg_type := cluster_not_ok, reason := master_down}),
    %% Send command when the client process is dead. The cluster process
    %% starts a new client synchronously, so the command succeeds. There's a
    %% possible race condition here though. The cluster process may receive the
    %% command before it receives the 'DOWN' message from the dead client and
    %% thus it doesn't know the client is dead.
    {ok, <<"OK">>} = ered:command(R, [<<"SET">>, <<"k">>, <<"v">>], <<"k">>),
    ered:command_async(R, [<<"SET">>, <<"k">>, <<"v">>], <<"k">>,
                       fun (Reply) ->
                               %% This command does get a reply.
                               TestPid ! {async_command_when_down, Reply}
                       end),
    ?MSG({async_command_when_down, {ok, <<"OK">>}}),
    %% End of race condition.
    ?MSG(#{addr := {"127.0.0.1", Port}, master := true, msg_type := connected}, 10000),
    AddrToPid1 = ered:get_addr_to_client_map(R),
    Pid1 = maps:get(Addr, AddrToPid1),
    true = (Pid1 =/= Pid0),
    {ok, <<"OK">>} = ered:command(R, [<<"SET">>, <<"k">>, <<"v">>], <<"k">>),
    ?MSG(#{msg_type := cluster_ok}),
    no_more_msgs().


t_client_killed(_) ->
    %% This test case simulates the scenario that a client process crashes
    %% before a command has been added to the waiting queue. It's a race
    %% condition, but by killing the process hard and preventing terminate/2
    %% from calling reply_all/2, we achieve a similar result.
    R = start_cluster(),
    Port = get_master_from_key(R, <<"k">>),
    Addr = {"127.0.0.1", Port},
    AddrToPid0 = ered:get_addr_to_client_map(R),
    Pid0 = maps:get(Addr, AddrToPid0),
    monitor(process, Pid0),
    TestPid = self(),
    SleepCommand = [<<"DEBUG">>, <<"SLEEP">>, <<"1">>],
    spawn_link(fun () ->
                       Result = ered:command(R, SleepCommand, <<"k">>),
                       TestPid ! {crashed_command_result, Result}
               end),
    timer:sleep(200), %% Let the spawned command be sent.
    ered:command_async(R, SleepCommand, <<"k">>,
                       fun (Reply) ->
                               %% We never get this reply. The ered_client
                               %% process crashes before it is sent.
                               TestPid ! {crashed_async_command_result, Reply}
                       end),
    exit(Pid0, kill),
    ?MSG({crashed_command_result, {error, killed}}),
    ?MSG({'DOWN', _Mon, process, Pid0, killed}),
    %% We don't get 'cluster_not_ok' here, because ered_cluster relies on a
    %% message from ered_client. Using a monitor instead would be more reliable.

    %% Send command when the client process is dead. The cluster process
    %% starts a new client synchronously, so the command succeeds. There's a
    %% possible race condition here though. The cluster process may receive the
    %% command before it receives the 'DOWN' message from the dead client and
    %% thus it doesn't know the client is dead.
    {ok, <<"OK">>} = ered:command(R, [<<"SET">>, <<"k">>, <<"v">>], <<"k">>),
    ered:command_async(R, [<<"SET">>, <<"k">>, <<"v">>], <<"k">>,
                       fun (Reply) ->
                               %% This command does get a reply.
                               TestPid ! {async_command_when_down, Reply}
                       end),
    ?MSG({async_command_when_down, {ok, <<"OK">>}}),
    %% End of race condition.
    ?MSG(#{addr := {"127.0.0.1", Port}, master := true, msg_type := connected}, 10000),
    AddrToPid1 = ered:get_addr_to_client_map(R),
    Pid1 = maps:get(Addr, AddrToPid1),
    true = (Pid1 =/= Pid0),
    {ok, <<"OK">>} = ered:command(R, [<<"SET">>, <<"k">>, <<"v">>], <<"k">>),
    %% We don't get message 'cluster_ok' because we never got 'cluster_not_ok'.
    no_more_msgs().


t_hard_failover(_) ->
    R = start_cluster([{min_replicas, 1}]),
    Port = get_master_port(R),
    Pod = get_pod_name_from_port(Port),
    ct:pal("~p\n", [ered:command_all(R, [<<"CLUSTER">>, <<"SLOTS">>])]),
    ct:pal(os:cmd("docker stop " ++ Pod)),

    ?MSG(#{msg_type := socket_closed, addr := {"127.0.0.1", Port}, reason := {recv_exit, closed}}),
    ?MSG(#{msg_type := connect_error, addr := {"127.0.0.1", Port}, reason := econnrefused}),

    ?MSG(#{msg_type := node_down_timeout, addr := {"127.0.0.1", Port}}, 2500),
    ?MSG(#{msg_type := cluster_not_ok, reason := master_down}),

    ?MSG(#{msg_type := slot_map_updated}, 5000),
    ?MSG(#{msg_type := node_deactivated, addr := {"127.0.0.1", Port}}),

    ct:pal("~p\n", [ered:command_all(R, [<<"CLUSTER">>, <<"SLOTS">>])]),

    ct:pal(os:cmd("docker start " ++ Pod)),

    %% node back: first the initial add reconnects
    ?MSG(#{msg_type := connected, addr := {"127.0.0.1", Port}, master := false}, 10000),

    %% new slotmap when old master comes up as replica
    ?MSG(#{msg_type := slot_map_updated}, 10000),

    %% OK when cluster convergence check is done
    ?MSG(#{msg_type := cluster_ok}, 5000),

    %% Ignore any previous failed reconnect attempts
    ?OPTIONAL_MSG(#{msg_type := connect_error, addr := {"127.0.0.1", Port}, reason := econnrefused}),
    ?OPTIONAL_MSG(#{msg_type := connect_error, addr := {"127.0.0.1", Port}, reason := econnrefused}),
    no_more_msgs().

do_manual_failover(R) ->
    [Client|_] = ered:get_clients(R),
    {ok, SlotMap} = ered:command_client(Client, [<<"CLUSTER">>, <<"SLOTS">>]),

    ct:pal("~p\n", [SlotMap]),
    %% Get the port of a replica node
    [[_SlotStart, _SlotEnd, [_, OldMasterPort |_], [_Ip, Port |_] | _] | _] = SlotMap,

    %% sometimes the manual failover is not successful so loop until it is
    fun Loop() ->
            "OK\n" = os:cmd("redis-cli -p " ++ integer_to_list(Port) ++ " CLUSTER FAILOVER"),
            %% Wait for failover to start, otherwise the commands might be sent
            %% too early to detect it.
            fun Wait(0) ->
                    Loop();
                Wait(N) ->
                    timer:sleep(500),
                    Role = os:cmd("redis-cli -p " ++ integer_to_list(Port) ++ " ROLE"),
                    ct:pal("~p\n", [Role]),
                    case lists:prefix("master", Role) of
                        true ->
                            true;
                        false ->
                            Wait(N-1)
                    end
            end(10)
    end(),
    {OldMasterPort, Port}.

t_manual_failover(_) ->
    R = start_cluster(),
    {_OldMasterPort, Port} = do_manual_failover(R),
    lists:foreach(fun(N) ->
                          {ok, _} = ered:command(R, [<<"SET">>, N, N], N)
                  end,
                  [integer_to_binary(N) || N <- lists:seq(1,1000)]),
    ct:pal("~p\n", [os:cmd("redis-cli -p " ++ integer_to_list(Port) ++ " ROLE")]),

    ?MSG(#{msg_type := slot_map_updated}),
    no_more_msgs().

t_manual_failover_then_old_master_down(_) ->
    %% Check that if a manual failover is triggered and the old master is taken
    %% down before ered was triggered to update the slotmap, ered still doesn't
    %% report 'cluster_not_ok'.
    R = start_cluster([{min_replicas, 0}]),
    {Port, NewMasterPort} = do_manual_failover(R),

    %% Failover done. Now shutdown the old master and stop the container. The
    %% connection to it is lost. Ered still believes it's a master because it
    %% has not yet learnt about the failover.
    cmd_log(io_lib:format("redis-cli -p ~p SHUTDOWN", [Port])),
    cmd_log(io_lib:format("docker stop redis-~p", [Port])),
    ?MSG(#{addr := {"127.0.0.1", Port},
           master := true,
           msg_type := socket_closed,
           reason := {recv_exit, closed}}),

    %% Ered prefers the replica of the disconnected node for slot map update,
    %% since it is likely to know about a failover first; it is the new master.
    ?MSG(#{msg_type := slot_map_updated, addr := {"127.0.0.1", NewMasterPort}}),

    %% Wait for the cluster to become consistent without the stopped node.
    wait_for_consistent_cluster(?PORTS -- [Port]),

    %% Start container and wait for it to come up.
    cmd_log(io_lib:format("docker start redis-~p", [Port])),
    timer:sleep(2000),

    %% Wait until the cluster is consistent again.
    wait_for_consistent_cluster(),

    %% Wait for ered to reconnect to the restarted node.
    ?MSG(#{msg_type := connected,
           addr := {"127.0.0.1", Port},
           master := false}),

    %% We allow a number of info messages during this procedure, but not the
    %% status change events 'cluster_not_ok' and 'cluster_ok'.
    ?OPTIONAL_MSG(#{addr := {"127.0.0.1", Port}, msg_type := connect_error, reason := econnrefused}),
    ?OPTIONAL_MSG(#{addr := {"127.0.0.1", Port}, msg_type := connect_error, reason := econnrefused}),
    ?OPTIONAL_MSG(#{addr := {"127.0.0.1", Port}, msg_type := node_down_timeout}),
    ?OPTIONAL_MSG(#{addr := {"127.0.0.1", Port}, msg_type := node_deactivated}),
    no_more_msgs().

t_blackhole(_) ->
    %% Simulate that a Redis node is unreachable, e.g. a network failure. We use
    %% 'docker pause', similar to sending SIGSTOP to a process, to make one
    %% Redis node unresponsive. This makes TCP recv() and connect() time out.
    CloseWait = 2000,                           % default is 10000
    NodeDownTimeout = 2000,                     % default is 2000
    ResponseTimeout = 10000,                    % default is 10000
    R = start_cluster([{close_wait, CloseWait},
                       %% Require no replicas for 'cluster OK'.
                       {min_replicas, 0},
                       {client_opts,
                        [{node_down_timeout, NodeDownTimeout},
                         {connection_opts,
                          [{response_timeout, ResponseTimeout}]}]}
                      ]),
    Port = get_master_port(R),
    Pod = get_pod_name_from_port(Port),
    ClientPid = maps:get({"127.0.0.1", Port}, ered:get_addr_to_client_map(R)),
    ct:pal("Pausing container: " ++ os:cmd("docker pause " ++ Pod)),

    %% Now when a command times out, the ered_connection process is restarted
    %% but connect() times out. Ered reports that one is down, thus the cluster
    %% is not OK. Failover happens. Ered discovers the new master and reports
    %% that the cluster is OK again.
    TestPid = self(),
    ered:command_client_async(ClientPid, [<<"PING">>],
                              fun(Reply) -> TestPid ! {ping_reply, Reply} end),

    ?MSG(#{msg_type := socket_closed, reason := {recv_exit, timeout}, master := true},
         ResponseTimeout + 1000),
    ?MSG({ping_reply, {error, _Reason}}, % node_down or node_deactivated
         NodeDownTimeout + 1000),
    ?MSG(#{msg_type := slot_map_updated},
         5000),
    ?OPTIONAL_MSG(#{msg_type := node_down_timeout, addr := {"127.0.0.1", Port}}),
    ?OPTIONAL_MSG(#{msg_type := cluster_not_ok, reason := master_down}),
    ?MSG(#{msg_type := node_deactivated, addr := {"127.0.0.1", Port}}),
    ?OPTIONAL_MSG(#{msg_type := cluster_ok}),
    ?MSG(#{msg_type := client_stopped, reason := shutdown, master := false},
         CloseWait + 1000),

    ct:pal("Unpausing container: " ++ os:cmd("docker unpause " ++ Pod)),
    timer:sleep(500),
    wait_for_consistent_cluster(),

    %% Since we have {min_replicas, 0} in this testcase, the slot map is not
    %% updated repeatedly until replicas are found. Instead, we use the
    %% opportunity to test manual slot update here.
    ered:update_slots(R),
    ?MSG(#{msg_type := slot_map_updated}),
    ?MSG(#{msg_type := connected, addr := {"127.0.0.1", Port}, master := false}),

    no_more_msgs().

t_blackhole_all_nodes(_) ->
    %% Simulate that all nodes are unreachable, e.g. a network failure. We use
    %% 'docker pause', similar to sending SIGSTOP to a process, to make the
    %% nodes unresponsive. This makes TCP recv() and connect() time out.
    CloseWait = 2000,                           % default is 10000
    NodeDownTimeout = 2000,                     % default is 2000
    ResponseTimeout = 10000,                    % default is 10000
    R = start_cluster([{close_wait, CloseWait},
                       %% Require replicas for 'cluster OK'.
                       {min_replicas, 1},
                       {client_opts,
                        [{node_down_timeout, NodeDownTimeout},
                         {connection_opts,
                          [{response_timeout, ResponseTimeout}]}]}
                      ]),

    %% Pause all nodes
    lists:foreach(fun(Port) ->
                          Pod = get_pod_name_from_port(Port),
                          ct:pal("Pausing container: " ++ os:cmd("docker pause " ++ Pod))
                  end, ?PORTS),

    %% Send PING to all nodes and expect closed sockets, error replies for sent requests,
    %% and a report that the cluster is not ok.
    TestPid = self(),
    AddrToPid = ered:get_addr_to_client_map(R),
    maps:foreach(fun(_ClientAddr, ClientPid) ->
                         ered:command_client_async(ClientPid, [<<"PING">>],
                                                   fun(Reply) -> TestPid ! {ping_reply, Reply} end)
                 end, AddrToPid),

    [?MSG(#{msg_type := socket_closed, reason := {recv_exit, timeout}, addr := {"127.0.0.1", Port}},
          ResponseTimeout + 1000) || Port <- ?PORTS],
    ?MSG({ping_reply, {error, _Reason1}}, NodeDownTimeout + 1000),
    ?MSG({ping_reply, {error, _Reason2}}, NodeDownTimeout + 1000),
    ?MSG({ping_reply, {error, _Reason3}}, NodeDownTimeout + 1000),
    ?MSG({ping_reply, {error, _Reason4}}, NodeDownTimeout + 1000),
    ?MSG({ping_reply, {error, _Reason5}}, NodeDownTimeout + 1000),
    ?MSG({ping_reply, {error, _Reason6}}, NodeDownTimeout + 1000),
    [?MSG(#{msg_type := node_down_timeout, addr := {"127.0.0.1", Port}}) || Port <- ?PORTS],
    ?MSG(#{msg_type := cluster_not_ok, reason := master_down}),

    %% Unpause all nodes
    lists:foreach(fun(Port) ->
                          Pod = get_pod_name_from_port(Port),
                          ct:pal("Unpausing container: " ++ os:cmd("docker unpause " ++ Pod))
                  end, ?PORTS),
    timer:sleep(500),

    wait_for_consistent_cluster(),

    %% Expect connects and a cluster ok.
    [?MSG(#{msg_type := connected, addr := {"127.0.0.1", Port}}, 10000) || Port <- ?PORTS],
    ?MSG(#{msg_type := cluster_ok}, 10000),

    no_more_msgs().


t_connect_timeout(_) ->
    %% Connect to an unreachable cluster (a blackhole address) using a configured
    %% connect_timeout.
    {ok, _P} = ered:start_link([{"192.168.254.254", 30001}],
                               [{info_pid, [self()]},
                                {client_opts,
                                 [{connection_opts, [{connect_timeout, 100}]}]
                                }]),

    ?MSG(#{msg_type := connect_error, reason := timeout}, 200),
    no_more_msgs().


t_init_timeout(_) ->
    Opts = [
            {client_opts,
             [{connection_opts, [{response_timeout, 1000}]}]
            }
           ],
    ct:pal("~p\n", [os:cmd("redis-cli -p 30001 CLIENT PAUSE 10000")]),
    {ok, _P} = ered:connect_cluster([{localhost, 30001}], [{info_pid, [self()]}] ++ Opts),

    ?MSG(#{msg_type := socket_closed, reason := {recv_exit, timeout}}, 3500),
    ?MSG(#{msg_type := node_down_timeout, addr := {localhost, 30001}}, 2500),
    %% Does not work on  Redis before 6.2.0.
    ct:pal("~p\n", [os:cmd("redis-cli -p 30001 CLIENT UNPAUSE")]),

    ?MSG(#{msg_type := connected, addr := {localhost, 30001}}),

    ?MSG(#{msg_type := slot_map_updated}),

    ?MSG(#{msg_type := node_deactivated, addr := {localhost, 30001}}),
    ?MSG(#{msg_type := connected, addr := {"127.0.0.1", 30001}}),
    ?MSG(#{msg_type := connected, addr := {"127.0.0.1", 30002}}),
    ?MSG(#{msg_type := connected, addr := {"127.0.0.1", 30003}}),
    ?MSG(#{msg_type := connected, addr := {"127.0.0.1", 30004}}),
    ?MSG(#{msg_type := connected, addr := {"127.0.0.1", 30005}}),
    ?MSG(#{msg_type := connected, addr := {"127.0.0.1", 30006}}),

    ?MSG(#{msg_type := cluster_ok}),
    no_more_msgs().


t_empty_slotmap(_) ->
    R = start_cluster(),
    reset_cluster(),
    {ok, {error, <<"CLUSTERDOWN Hash slot not served">>}} =
        ered:command(R, [<<"GET">>, <<"hello">>], <<"hello">>),
    ?MSG(#{msg_type := cluster_slots_error_response,
           response := empty,
           addr := {"127.0.0.1", _Port}}),
    create_cluster(),
    no_more_msgs().


t_empty_initial_slotmap(_) ->
    reset_cluster(),
    {ok, R} = ered:connect_cluster([{"127.0.0.1", 30001}],
                                   [{info_pid, [self()]}, {min_replicas, 1}]),
    ?MSG(#{msg_type := cluster_slots_error_response,
           response := empty,
           addr := {"127.0.0.1", 30001}}),
    {error, unmapped_slot} =
        ered:command(R, [<<"GET">>, <<"hello">>], <<"hello">>),

    %% Now restore the cluster and check that ered reaches an OK state.
    create_cluster(),

    %% Ered updates the slotmap repeatedly until all slots are covered and all
    %% masters have a replica. In the end, we're connected to all nodes.
    [?MSG(#{msg_type := connected, addr := {"127.0.0.1", Port}}, 10000)
     || Port <- ?PORTS],
    ?MSG(#{msg_type := cluster_ok}, 5000),

    %% Ignore all slotmap updates. There may be multiple of those before all
    %% nodes have discovered each other. There may be incomplete slotmaps as
    %% well before all nodes have discovered each other, so the connections to
    %% some nodes may be temporarily deactivated.
    ?OPTIONAL_MSG(#{msg_type := slot_map_updated}),
    ?OPTIONAL_MSG(#{msg_type := slot_map_updated}),
    ?OPTIONAL_MSG(#{msg_type := slot_map_updated}),
    ?OPTIONAL_MSG(#{msg_type := slot_map_updated}),
    ?OPTIONAL_MSG(#{msg_type := slot_map_updated}),
    ?OPTIONAL_MSG(#{msg_type := slot_map_updated}),
    ?OPTIONAL_MSG(#{msg_type := node_deactivated}),
    ?OPTIONAL_MSG(#{msg_type := node_deactivated}),

    no_more_msgs().


t_scan_delete_keys(_) ->
    R = start_cluster(),
    Clients = ered:get_clients(R),
    [{ok, _} = ered:command_client(Client, [<<"FLUSHDB">>]) || Client <- Clients],

    Keys = [iolist_to_binary([<<"key">>, integer_to_binary(N)]) || N <- lists:seq(1,10000)],
    [{ok, _} = ered:command(R, [<<"SET">>, K, <<"dummydata">>], K) || K <- Keys],

    Keys2 = [iolist_to_binary([<<"otherkey">>, integer_to_binary(N)]) || N <- lists:seq(1,100)],
    [{ok, _} = ered:command(R, [<<"SET">>, K, <<"dummydata">>], K) || K <- Keys2],

    %% selectively delete the otherkey ones
    %% (this will lead to some SCAN responses being empty, good case to test)
    Pid = self(),
    [spawn_link(fun() -> Pid ! scan_delete(Client) end) || Client <- Clients],
    [receive ok -> ok end || _ <- Clients],

    Size = [ered:command_client(Client,[<<"DBSIZE">>]) || Client <- Clients],
    10000 = lists:sum([N || {ok, N} <- Size]).




scan_delete(Client) ->
    scan_cmd(Client, <<"0">>),
    fun Loop(_OutstandingUnlink=0, _ScanDone=true) ->
            ok;
        Loop(OutstandingUnlink, ScanDone) ->
            receive
                {scan, {ok, [<<"0">> ,Keys]}} ->
                    Loop(OutstandingUnlink + unlink_cmd(Client, Keys), _ScanDone=true);

                {scan, {ok, [Cursor, Keys]}} ->
                    scan_cmd(Client, Cursor),
                    Loop(OutstandingUnlink + unlink_cmd(Client, Keys), ScanDone);

                {unlink, {ok, Result}} when is_list(Result) ->
                    Loop(OutstandingUnlink-1, ScanDone);

                Other ->
                    exit({error, Other})
            end
    end(0, false).


scan_cmd(Client, Cursor) ->
    Pid = self(),
    Callback = fun(Response) -> Pid ! {scan, Response} end,
    ered:command_client_async(Client, [<<"SCAN">>, Cursor, <<"COUNT">>, integer_to_binary(100), <<"MATCH">>, <<"otherkey*">>], Callback).

unlink_cmd(_Client, []) ->
    0;
unlink_cmd(Client, Keys) ->
    Pid = self(),
    Callback = fun(Response) -> Pid ! {unlink, Response} end,
    ered:command_client_async(Client, [[<<"UNLINK">>, Key] || Key <- Keys], Callback),
    1.

group_by_hash(Keys) ->
    lists:foldl(fun(Key, Acc) ->
                        Fun = fun(KeysForSlot) -> [Key|KeysForSlot] end,
                        maps:update_with(ered_lib:hash(Key), Fun, _Init = [], Acc)
                end,
                #{},
                Keys).


%% Test to send and receive a big data packet. The read should be split
t_split_data(_) ->
    Data = iolist_to_binary([<<"A">> || _ <- lists:seq(0,3000)]),
    R = start_cluster(),
    {ok, <<"OK">>} = ered:command(R, [<<"SET">>, <<"key1">>, Data], <<"key1">>),
    {ok, Data} = ered:command(R, [<<"GET">>, <<"key1">>], <<"key1">>),
    ok.


t_subscribe(_) ->
    TestPid = self(),
    PushCb = fun(Push) -> TestPid ! {push, Push} end,
    Opts = [{client_opts, [{connection_opts, [{push_cb, PushCb}]}]}],
    R = start_cluster(Opts),

    %% Error response
    {ok, {error, <<"ERR wrong number of arguments", _/binary>>}} =
        ered:command(R, [<<"subscribe">>], <<"k">>),

    %% Subscribe multiple channels.
    {ok, undefined} = ered:command(R, [<<"subscribe">>, <<"ch1">>, <<"ch2">>, <<"ch3">>, <<"ch4">>], <<"k">>),
    {ok, <<"PONG">>} = ered:command(R, [<<"ping">>], <<"k">>),
    ?MSG({push, [<<"subscribe">>, <<"ch1">>, 1]}),
    ?MSG({push, [<<"subscribe">>, <<"ch2">>, 2]}),
    ?MSG({push, [<<"subscribe">>, <<"ch3">>, 3]}),
    ?MSG({push, [<<"subscribe">>, <<"ch4">>, 4]}),

    %% Publish to the same as where we're subscribed.
    {ok, 1} = ered:command(R, [<<"publish">>, <<"ch2">>, <<"hello">>], <<"k">>),
    ?MSG({push, [<<"message">>, <<"ch2">>, <<"hello">>]}),

    %% Publish to a different node; not to the one where we're subscribed.
    {ok, 0} = ered:command(R, [<<"publish">>, <<"ch2">>, <<"world">>], <<"x">>),
    ?MSG({push, [<<"message">>, <<"ch2">>, <<"world">>]}),

    %% Psubscribe (channel counter is sum of patterns, channels and
    %% shard-channels)
    {ok, undefined} = ered:command(R, [<<"psubscribe">>, <<"ch*">>], <<"k">>),
    ?MSG({push, [<<"psubscribe">>, <<"ch*">>, 5]}),

    %% Unsubscribe some.
    {ok, undefined} = ered:command(R, [<<"unsubscribe">>, <<"ch2">>, <<"ch1">>], <<"k">>),
    ?MSG({push, [<<"unsubscribe">>, _Ch1, 4]}),
    ?MSG({push, [<<"unsubscribe">>, _Ch2, 3]}),

    %% Unsubscribe all.
    {ok, undefined} = ered:command(R, [<<"unsubscribe">>], <<"k">>),
    ?MSG({push, [<<"unsubscribe">>, _Ch3, 2]}),
    ?MSG({push, [<<"unsubscribe">>, _Ch4, 1]}),

    %% Punsubscribe all.
    {ok, undefined} = ered:command(R, [<<"punsubscribe">>], <<"k">>),
    ?MSG({push, [<<"punsubscribe">>, <<"ch*">>, 0]}),

    %% Sharded pubsub in Redis 7+. May return a MOVED redirect, but here it is CROSSSLOT.
    {ok, {error, Reason}} = ered:command(R, [<<"ssubscribe">>, <<"a">>, <<"b">>], <<"a">>),
    case Reason of
        <<"CROSSSLOT", _/binary>> -> ok;          % Redis 7+
        <<"ERR unknown command", _/binary>> -> ok % Redis 6
    end,
    no_more_msgs().


t_queue_full(_) ->
    ct:pal("~s\n", [os:cmd("redis-cli -p 30001 INFO")]),

    Opts = [{max_pending, 10}, {max_waiting, 10}, {queue_ok_level, 5}, {node_down_timeout, 10000}],
    Client = start_cluster([{client_opts, Opts}]),
    Ports = [30001, 30002, 30003, 30004, 30005, 30006],
    [os:cmd("redis-cli -p " ++ integer_to_list(Port) ++ " CLIENT PAUSE 2000") || Port <- Ports],
    [C|_] = ered:get_clients(Client),
    Pid = self(),

    fun Loop(0) -> ok;
        Loop(N) -> ered:command_client_async(C, [<<"PING">>], fun(Reply) -> Pid ! {reply, Reply} end),
                   Loop(N-1)
    end(21),

    ?MSG({reply, {error, queue_overflow}}),
    [ct:pal("~s\n", [os:cmd("redis-cli -p " ++ integer_to_list(Port) ++ " CLIENT UNPAUSE")]) || Port <- Ports],
    ?MSG(#{msg_type := queue_full}),
    ?MSG(#{msg_type := cluster_not_ok, reason := master_queue_full}),

    ?MSG(#{msg_type := queue_ok}),
    ?MSG(#{msg_type := cluster_ok}),
    [?MSG({reply, {ok, <<"PONG">>}}) || _ <- lists:seq(1,20)],
    no_more_msgs(),
    ok.

t_kill_client(_) ->
    R = start_cluster(),
    Port = get_master_port(R),

    %% KILL will close the TCP connection to the redis client
    ct:pal("~p\n",[os:cmd("redis-cli -p " ++ integer_to_list(Port) ++ " CLIENT KILL TYPE NORMAL")]),
    ?MSG(#{msg_type := socket_closed, addr := {_, Port}}),

    %% connection reestablished
    ?MSG(#{msg_type := connected, addr := {_, Port}}),
    no_more_msgs().

t_new_cluster_master(_) ->
    R = start_cluster([{min_replicas, 0},
                       {close_wait, 100}]),

    %% Create new master
    Image = os:getenv("SERVER_DOCKER_IMAGE", ?DEFAULT_SERVER_DOCKER_IMAGE),
    Pod = cmd_log("docker run --name redis-30007 -d --net=host --restart=on-failure "++Image++" redis-server --cluster-enabled yes --port 30007 --cluster-node-timeout 2000"),
    cmd_until("redis-cli -p 30007 CLUSTER MEET 127.0.0.1 30001", "OK"),
    cmd_until("redis-cli -p 30007 CLUSTER INFO", "cluster_state:ok"),

    %% Set some dummy data
    Key = <<"test_key">>,
    Data = <<"dummydata">>,
    {ok, _} = ered:command(R, [<<"SET">>, Key, Data], Key),


    %% Find what node owns the data now. Get a move redirecton and extract port. Ex: MOVED 5798 172.100.0.1:6392
    Moved = cmd_log("redis-cli -p 30007 GET " ++ binary_to_list(Key)),
    SourcePort = string:trim(lists:nth(2, string:split(Moved, ":"))),
    DestPort = "30007",

    cmd_until("redis-cli -p 30007 CLUSTER MEET 127.0.0.1 " ++ SourcePort, "OK"),
    %% Move the data to new master
    move_key(SourcePort, DestPort, Key),

    %% Make sure it moved
    cmd_until("redis-cli -p 30007 GET " ++ binary_to_list(Key), binary_to_list(Data)),
    timer:sleep(2000),
    %% Fetch with client. New connection should be opened and new slot map update
    {ok, Data} = ered:command(R, [<<"GET">>, Key], Key),
    ?MSG(#{msg_type := slot_map_updated}, 10000),
    ?MSG(#{msg_type := connected, addr := {"127.0.0.1",30007}}),

    no_more_msgs(),
    cmd_log("redis-cli -p "++ SourcePort ++" CLUSTER SLOTS"),
    %% Move back the slot
    move_key(DestPort, SourcePort, Key),

    cmd_until("redis-cli -p "++ SourcePort ++" GET " ++ binary_to_list(Key), binary_to_list(Data)),
    cmd_log("redis-cli -p "++ SourcePort ++" CLUSTER SLOTS"),

    %% Sleep here otherwise the cluster slots timer will still be active and the move will not trigger
    %% a slot map update
    timer:sleep(1000),
    {ok, Data} = ered:command(R, [<<"GET">>, Key], Key),
    ?MSG(#{msg_type := slot_map_updated}, 5000),

    %% Handling of the now unused node depends on Redis version.
    %% In Redis 7+ the node is removed from the slot map.
    receive
        #{msg_type := node_deactivated} -> ?MSG(#{msg_type := client_stopped}) % Redis 7+
    after 1000 ->
            %% In Redis v6.2 the node becomes a replica, i.e. it is not removed from the slot map.
            %% A manual remove is required in v6.2
            NewNodeId = string:trim(cmd_log("redis-cli -p 30007 CLUSTER MYID")),
            lists:foreach(fun(Port) ->
                                  cmd_until("redis-cli -p "++ integer_to_list(Port) ++" CLUSTER FORGET "++ NewNodeId, "OK")
                          end, ?PORTS),
            %% Update slotmap by picking a specific node to avoid using port 30007.
            %% The node using port 30007 includes itself in the slotmap and dont
            %% accept CLUSTER FORGET. This avoids intermittent missing messages.
            ClientPid = maps:get({"127.0.0.1", 30001}, ered:get_addr_to_client_map(R)),
            ered:update_slots(R, ClientPid),
            ?MSG(#{msg_type := slot_map_updated}),
            ?MSG(#{msg_type := node_deactivated}),
            ?MSG(#{msg_type := client_stopped})
    end,

    cmd_log("docker stop " ++ Pod),

    %% Verify that the cluster is still ok
    {ok, Data} = ered:command(R, [<<"GET">>, Key], Key),
    ered:close(R),
    ?MSG(#{msg_type := cluster_stopped, reason := normal}),
    no_more_msgs().

t_ask_redirect(_) ->
    R = start_cluster(),

    %% Clear all old data
    Clients = ered:get_clients(R),
    [{ok, _} = ered:command_client(Client, [<<"FLUSHDB">>]) || Client <- Clients],

    Key = <<"test_key">>,

    SourcePort = integer_to_list(get_master_from_key(R, Key)),
    DestPort = integer_to_list(hd([Port || Port <- get_all_masters(R), integer_to_list(Port) /= SourcePort])),

    Slot = integer_to_list(ered_lib:hash(Key)),
    SourceNodeId = string:trim(cmd_log("redis-cli -p " ++ SourcePort ++ " CLUSTER MYID")),
    DestNodeId = string:trim(cmd_log("redis-cli -p " ++ DestPort ++ " CLUSTER MYID")),

    %% Set "{test_key}1" in MIGRATING node
    {ok,<<"OK">>} = ered:command(R, [<<"SET">>, <<"{test_key}1">>, <<"DATA1">>], Key),

    cmd_log("redis-cli -p " ++ DestPort ++ " CLUSTER SETSLOT " ++ Slot ++ " IMPORTING " ++ SourceNodeId),
    cmd_log("redis-cli -p " ++ SourcePort ++ " CLUSTER SETSLOT " ++ Slot ++ " MIGRATING " ++ DestNodeId),

    %% Test single command. unknown key leads to ASK redirection
    {ok,undefined} = ered:command(R, [<<"GET">>, Key], Key),

    %% Test multiple commands. unknown key leads to ASK redirection. The {test_key}2 will be set
    %% in IMPORTING node after command
    {ok,[undefined,<<"PONG">>,<<"OK">>]} = ered:command(R,
                                                        [[<<"GET">>, <<"{test_key}2">>],
                                                         [<<"PING">>] ,
                                                         [<<"SET">>, <<"{test_key}2">>, <<"DATA2">>]],
                                                        Key),

    %% The keys are set in different nodes. {test_key}2 needs an ASK redirect to retrieve the value
    %% {test_key}1 is in the MIGRATING node
    %% {test_key}2 is in the IMPORTING node
    %% {test_key}3 is not set
    {ok,[<<"DATA1">>, <<"DATA2">>, undefined]} = ered:command(R,
                                                              [[<<"GET">>, <<"{test_key}1">>],
                                                               [<<"GET">>, <<"{test_key}2">>],
                                                               [<<"GET">>, <<"{test_key}3">>]],
                                                              Key),

    %% A command with several keys with partial keys in the MIGRATING node will trigger a TRYAGAIN error
    %% {test_key}1 is in the MIGRATING node
    %% {test_key}2 is in the IMPORTING node

    %% Why the ASK error here then? According to https://redis.io/commands/cluster-setslot/ documentation
    %% the MIGRATING node should trigger a TRYAGAIN. But when this is tested with redis_version:6.0.8 it leads
    %% to an ASK answer. ASKING the IMPORTING node will lead to a TRYAGAIN that will send the command back
    %% to the MIGRATING node. When the attempt retrys run out the final reply will be from the MIGRATING node.
    %% If attempts are set to an uneven number the final reply will be TRYAGAIN from the IMPORTING node.
    %% Since the ASK redirect does not trigger the TRYAGAIN delay this means the time the client waits before
    %% giving up in a TRYAGAIN scenario is effectively cut in half.
    {ok,{error,Reason}} = ered:command(R,
                                       [<<"MGET">>,
                                        <<"{test_key}1">>,
                                        <<"{test_key}2">>],
                                       Key),
    case Reason of
        <<"TRYAGAIN", _/binary>> -> ok;  % Redis 7+
        <<"ASK", _/binary>> -> ok        % Redis 6
    end,

    %% Try the running the same command again but trigger a MIGRATE to move {test_key}1 to the IMPORTING node.
    %% This should lead to the command returning the data for both keys once it asks the correct node.
    Pid = self(),

    %% run the command async
    spawn_link(fun() ->
                       Reply = ered:command(R,
                                            [<<"MGET">>,
                                             <<"{test_key}1">>,
                                             <<"{test_key}2">>],
                                            Key),
                       Pid ! {the_reply, Reply}
               end),
    %% wait a bit to trigger the migration to let the client attempt to fetch and get redirected
    timer:sleep(200),
    cmd_log("redis-cli -p " ++ SourcePort ++ " MIGRATE 127.0.0.1 " ++ DestPort ++ " \"\" 0 5000 KEYS {test_key}1"),

    {ok,[<<"DATA1">>,<<"DATA2">>]} =  receive {the_reply, Reply} -> Reply after 5000 -> error(no_reply) end,

    %% So far there should not be any new slot map update
    no_more_msgs(),

    %% Finalize the migration
    cmd_log("redis-cli -p " ++ DestPort ++ " CLUSTER SETSLOT " ++ Slot ++ " NODE " ++ DestNodeId),
    cmd_log("redis-cli -p " ++ SourcePort ++ " CLUSTER SETSLOT " ++ Slot ++ " NODE "++ DestNodeId),

    %% Now this should lead to a moved redirection and a slotmap update
    {ok,undefined} = ered:command(R, [<<"GET">>, Key], Key),
    ?MSG(#{msg_type := slot_map_updated}, 1000),
    no_more_msgs(),

    %% now restore the slot
    %% remove these, cant be bothered to move them back
    ered:command(R, [<<"DEL">>,  <<"{test_key}1">>, <<"{test_key}2">>], Key),
    move_key(DestPort, SourcePort, Key),
    {ok,undefined} = ered:command(R, [<<"GET">>, Key], Key),
    ?MSG(#{msg_type := slot_map_updated}, 1000),

    %% wait a bit to let the config spread to all nodes
    timer:sleep(5000),
    ok.

%% Remove a slot. Make sure that we don't get 'cluster_ok' until the slot is
%% covered again. Redis =< 7 has a bug that gossips back a deleted slot to the
%% last seen owner of the slot.
t_missing_slot(_) ->
    R = start_cluster(),
    Key = <<"foo">>,
    Slot = ered_lib:hash(Key),
    Port = get_master_from_key(R, Key),
    Addr = {"127.0.0.1", Port},
    AddrToPid = ered:get_addr_to_client_map(R),
    Client = maps:get(Addr, AddrToPid),

    cmd_log("redis-cli -p " ++ integer_to_list(Port) ++ " CLUSTER DELSLOTS " ++ integer_to_list(Slot)),
    ered:update_slots(R, Client),
    ?MSG(#{msg_type := cluster_not_ok, reason := not_all_slots_covered}),
    timer:sleep(6000),
    ?MSG(#{msg_type := slot_map_updated}),
    ?OPTIONAL_MSG(#{msg_type := slot_map_updated}),
    ?OPTIONAL_MSG(#{msg_type := slot_map_updated}),
    no_more_msgs(),
    cmd_log("redis-cli -p " ++ integer_to_list(Port) ++ " CLUSTER ADDSLOTS " ++ integer_to_list(Slot)),
    ?MSG(#{msg_type := cluster_ok}, 5000),
    ?OPTIONAL_MSG(#{msg_type := slot_map_updated}),
    no_more_msgs(),
    ok.

t_client_map(_) ->
    R = start_cluster(),
    Expected = [{"127.0.0.1", Port} || Port <- [30001, 30002, 30003, 30004, 30005, 30006]],
    Map = ered:get_addr_to_client_map(R),
    Expected = lists:sort(maps:keys(Map)).


move_key(SourcePort, DestPort, Key) ->
    Slot = integer_to_list(ered_lib:hash(Key)),
    SourceNodeId = string:trim(cmd_log("redis-cli -p " ++ SourcePort ++ " CLUSTER MYID")),
    DestNodeId = string:trim(cmd_log("redis-cli -p " ++ DestPort ++ " CLUSTER MYID")),

    cmd_log("redis-cli -p " ++ DestPort ++ " CLUSTER SETSLOT " ++ Slot ++ " IMPORTING " ++ SourceNodeId),
    cmd_log("redis-cli -p " ++ SourcePort ++ " CLUSTER SETSLOT " ++ Slot ++ " MIGRATING " ++ DestNodeId),
    cmd_log("redis-cli -p " ++ SourcePort ++ " MIGRATE 127.0.0.1 " ++ DestPort ++ " " ++ binary_to_list(Key) ++ " 0 5000"),

    cmd_log("redis-cli -p " ++ DestPort ++ " CLUSTER SETSLOT " ++ Slot ++ " NODE " ++ DestNodeId),
    cmd_log("redis-cli -p " ++ SourcePort ++ " CLUSTER SETSLOT " ++ Slot ++ " NODE " ++ DestNodeId).



start_cluster() ->
    start_cluster([]).
start_cluster(Opts) ->
<<<<<<< HEAD
    [Port1, Port2 | PortsRest] = Ports = ?PORTS,
    InitialNodes = [{"127.0.0.1", Port} || Port <- [Port1, Port2]],

    wait_for_consistent_cluster(),
    {ok, P} = ered:connect_cluster(InitialNodes, [{info_pid, [self()]}] ++ Opts),

    ConnectedInit = [#{msg_type := connected} = msg(addr, {"127.0.0.1", Port})
                     || Port <- [Port1, Port2]],

    #{slot_map := SlotMap} = msg(msg_type, slot_map_updated, 1000),

    IdMap =  maps:from_list(lists:flatmap(
                              fun([_,_|Nodes]) ->
                                      [{Port, Id} || [_Addr, Port, Id |_]<- Nodes]
                              end, SlotMap)),

    ConnectedRest = [#{msg_type := connected} = msg(addr, {"127.0.0.1", Port})
                     || Port <- PortsRest],

    ClusterIds = [Id || #{cluster_id := Id} <- ConnectedInit ++ ConnectedRest],
    ClusterIds = [maps:get(Port, IdMap) || Port <- Ports],

    ?MSG(#{msg_type := cluster_ok}),

    %% Clear all old data
    [{ok, _} = ered:command_client(Client, [<<"FLUSHDB">>]) || Client <- ered:get_clients(P)],

    no_more_msgs(),
    P.

msg(Key, Val) ->
    msg(Key, Val, 1000).

msg(Key, Val, Time) ->
    receive
        M = #{Key := Val} -> M
    after Time ->
            error({timeout, {Key, Val}, erlang:process_info(self(), messages)})
    end.

recv(Msg, Time) ->
    receive
        Msg -> Msg
    after Time ->
            error({timeout, Msg, erlang:process_info(self(), messages)})
    end.
=======
    ered_test_utils:start_cluster(?PORTS, Opts).
>>>>>>> dd254832

no_more_msgs() ->
    {messages,Msgs} = erlang:process_info(self(), messages),
    case  Msgs of
        [] ->
            ok;
        Msgs ->
            error({unexpected,Msgs})
    end.


scan_helper(Client, Curs0, Acc0) ->
    {ok, [Curs1, Keys]} = ered:command_client(Client, [<<"SCAN">>, Curs0]),
    Acc1 = [Keys|Acc0],
    case Curs1 of
        <<"0">> ->
            Acc1;
        _ ->
            scan_helper(Client, Curs1, Acc1)
    end.

cmd_log(Cmd) ->
    R = os:cmd(Cmd),
    ct:pal("~s\n~s\n", [Cmd, R]),
    R.

cmd_until(Cmd, Regex) ->
    fun Loop(N) ->
            case re:run(cmd_log(Cmd), Regex) of
                nomatch when N > 0 ->
                    timer:sleep(500),
                    Loop(N -1);
                nomatch when N =< 0 ->
                    error({timeout_cmd_until, Cmd, Regex});
                Match ->
                    Match
            end
    end(100).


get_all_masters(R) ->
    [Port || [_SlotStart, _SlotEnd, [_Ip, Port| _] | _] <- get_slot_map(R)].

get_master_from_key(R, Key) ->
    Slot = ered_lib:hash(Key),
    hd([Port || [SlotStart, SlotEnd, [_Ip, Port| _] | _] <- get_slot_map(R),
                SlotStart =< Slot,
                Slot =< SlotEnd]).


get_slot_map(R) ->
    [Client|_] = ered:get_clients(R),
    {ok, SlotMap} = ered:command_client(Client, [<<"CLUSTER">>, <<"SLOTS">>]),
    SlotMap.

get_master_port(R) ->
    [[_SlotStart, _SlotEnd, [_Ip, Port |_] | _] | _] = get_slot_map(R),
    Port.

get_pod_name_from_port(Port) ->
    "redis-" ++ integer_to_list(Port).<|MERGE_RESOLUTION|>--- conflicted
+++ resolved
@@ -57,18 +57,8 @@
                            [P, Image, EnableDebugCommand, P])
              || P <- ?PORTS]),
 
-<<<<<<< HEAD
-    timer:sleep(2000),
     {ok, _} = application:ensure_all_started(ered, temporary),
-    lists:foreach(fun(Port) ->
-                          {ok,Pid} = ered_client:connect("127.0.0.1", Port, []),
-                          {ok, <<"PONG">>} = ered_client:command(Pid, [<<"ping">>]),
-                          ered_client:close(Pid)
-                  end, ?PORTS),
-=======
     ered_test_utils:wait_for_all_nodes_available(?PORTS, ?CLIENT_OPTS),
->>>>>>> dd254832
-
     create_cluster(),
     wait_for_consistent_cluster(),
     [].
@@ -107,39 +97,7 @@
     wait_for_consistent_cluster(?PORTS).
 
 wait_for_consistent_cluster(Ports) ->
-<<<<<<< HEAD
-    fun Loop(N) ->
-            case check_consistent_cluster(Ports) of
-                ok ->
-                    true;
-                {error, _} when N > 0 ->
-                    timer:sleep(500),
-                    Loop(N-1);
-                {error, SlotMaps} ->
-                    error({timeout_consistent_cluster, SlotMaps})
-            end
-    end(20).
-
-check_consistent_cluster(Ports) ->
-    SlotMaps = [fun(Port) ->
-                        {ok, Pid} = ered_client:connect("127.0.0.1", Port, []),
-                        {ok, SlotMap} = ered_client:command(Pid, [<<"CLUSTER">>, <<"SLOTS">>]),
-                        ered_client:close(Pid),
-                        SlotMap
-                end(P) || P <- Ports],
-    Consistent = case lists:usort(SlotMaps) of
-                     [SlotMap] ->
-                         Ports =:= [Port || {_Ip, Port} <- ered_lib:slotmap_all_nodes(SlotMap)];
-                     _NotAllIdentical ->
-                         false
-                 end,
-    case Consistent of
-        true -> ok;
-        false -> {error, SlotMaps}
-    end.
-=======
     ered_test_utils:wait_for_consistent_cluster(Ports, ?CLIENT_OPTS).
->>>>>>> dd254832
 
 end_per_suite(_Config) ->
     stop_containers().
@@ -541,11 +499,11 @@
 t_connect_timeout(_) ->
     %% Connect to an unreachable cluster (a blackhole address) using a configured
     %% connect_timeout.
-    {ok, _P} = ered:start_link([{"192.168.254.254", 30001}],
-                               [{info_pid, [self()]},
-                                {client_opts,
-                                 [{connection_opts, [{connect_timeout, 100}]}]
-                                }]),
+    {ok, _P} = ered:connect_cluster([{"192.168.254.254", 30001}],
+                                    [{info_pid, [self()]},
+                                     {client_opts,
+                                      [{connection_opts, [{connect_timeout, 100}]}]
+                                     }]),
 
     ?MSG(#{msg_type := connect_error, reason := timeout}, 200),
     no_more_msgs().
@@ -1028,56 +986,7 @@
 start_cluster() ->
     start_cluster([]).
 start_cluster(Opts) ->
-<<<<<<< HEAD
-    [Port1, Port2 | PortsRest] = Ports = ?PORTS,
-    InitialNodes = [{"127.0.0.1", Port} || Port <- [Port1, Port2]],
-
-    wait_for_consistent_cluster(),
-    {ok, P} = ered:connect_cluster(InitialNodes, [{info_pid, [self()]}] ++ Opts),
-
-    ConnectedInit = [#{msg_type := connected} = msg(addr, {"127.0.0.1", Port})
-                     || Port <- [Port1, Port2]],
-
-    #{slot_map := SlotMap} = msg(msg_type, slot_map_updated, 1000),
-
-    IdMap =  maps:from_list(lists:flatmap(
-                              fun([_,_|Nodes]) ->
-                                      [{Port, Id} || [_Addr, Port, Id |_]<- Nodes]
-                              end, SlotMap)),
-
-    ConnectedRest = [#{msg_type := connected} = msg(addr, {"127.0.0.1", Port})
-                     || Port <- PortsRest],
-
-    ClusterIds = [Id || #{cluster_id := Id} <- ConnectedInit ++ ConnectedRest],
-    ClusterIds = [maps:get(Port, IdMap) || Port <- Ports],
-
-    ?MSG(#{msg_type := cluster_ok}),
-
-    %% Clear all old data
-    [{ok, _} = ered:command_client(Client, [<<"FLUSHDB">>]) || Client <- ered:get_clients(P)],
-
-    no_more_msgs(),
-    P.
-
-msg(Key, Val) ->
-    msg(Key, Val, 1000).
-
-msg(Key, Val, Time) ->
-    receive
-        M = #{Key := Val} -> M
-    after Time ->
-            error({timeout, {Key, Val}, erlang:process_info(self(), messages)})
-    end.
-
-recv(Msg, Time) ->
-    receive
-        Msg -> Msg
-    after Time ->
-            error({timeout, Msg, erlang:process_info(self(), messages)})
-    end.
-=======
     ered_test_utils:start_cluster(?PORTS, Opts).
->>>>>>> dd254832
 
 no_more_msgs() ->
     {messages,Msgs} = erlang:process_info(self(), messages),
