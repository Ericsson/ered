--- conflicted
+++ resolved
@@ -85,12 +85,8 @@
              client_sup :: pid(),
              controlling_process :: pid(),
              info_pid = [] :: [pid()],
-<<<<<<< HEAD
              try_again_delay = 200 :: non_neg_integer(),
              redirect_attempts = 10 :: non_neg_integer(),
-             update_delay = 1000, % 1s delay between slot map update requests
-=======
->>>>>>> dd254832
              client_opts = [],
              update_slot_wait = 500,
              min_replicas = 0,
